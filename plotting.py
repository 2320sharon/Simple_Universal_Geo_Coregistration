--- conflicted
+++ resolved
@@ -194,7 +194,6 @@
     plt.savefig(os.path.join(output_dir, 'x_y_delta_ssim_scatter_plot.png'))
     print(f"Plot saved to {os.path.join(output_dir, 'x_y_delta_ssim_scatter_plot.png')}")
 
-<<<<<<< HEAD
 def append_shift_data(value, shifts_x, shifts_y, delta_ssim, colors, counts):
     shifts_x.append(value['shift_x'])
     shifts_y.append(value['shift_y'])
@@ -208,8 +207,6 @@
     else:
         colors.append('red')  # the shift made the coregistered image worse
         counts['failed'] += 1
-=======
->>>>>>> 7aaf1e1b
 
 def plot_shift_histogram(results, output_dir):
 
@@ -339,7 +336,6 @@
         failed_by_month[month] += 1
 
 
-<<<<<<< HEAD
 def create_readme(coregistered_dir, results):
     # create a readme.txt file at the output_dir
     with open(os.path.join(coregistered_dir, 'readme.txt'), 'w') as f:
@@ -368,11 +364,3 @@
             f.write(f"Average improvement in SSIM score: {average_improvement}\n")
             f.write(f"Number of QC failed coregistrations: {qc_failed}\n")
             f.write(f"Settings: {results['settings']}\n")
-=======
-def get_date_from_filename(filename):
-    """
-    Extracts the date from the filename in the format YYYY-MM-DD.
-    Assumes the date is the first part of the filename.
-    """
-    return filename.split('_')[0]
->>>>>>> 7aaf1e1b
